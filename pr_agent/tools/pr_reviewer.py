import copy
import json
import logging
from collections import OrderedDict
from typing import List, Tuple

from jinja2 import Environment, StrictUndefined

from pr_agent.algo.ai_handler import AiHandler
from pr_agent.algo.pr_processing import get_pr_diff, retry_with_fallback_models, \
    find_line_number_of_relevant_line_in_file
from pr_agent.algo.token_handler import TokenHandler
from pr_agent.algo.utils import convert_to_markdown, try_fix_json
from pr_agent.config_loader import get_settings
from pr_agent.git_providers import get_git_provider
from pr_agent.git_providers.git_provider import IncrementalPR, get_main_pr_language
from pr_agent.servers.help import actions_help_text, bot_help_text


class PRReviewer:
    """
    The PRReviewer class is responsible for reviewing a pull request and generating feedback using an AI model.
    """
    def __init__(self, pr_url: str, is_answer: bool = False, args: list = None):
        """
        Initialize the PRReviewer object with the necessary attributes and objects to review a pull request.

        Args:
            pr_url (str): The URL of the pull request to be reviewed.
            is_answer (bool, optional): Indicates whether the review is being done in answer mode. Defaults to False.
            args (list, optional): List of arguments passed to the PRReviewer class. Defaults to None.
        """
        self.parse_args(args) # -i command

        self.git_provider = get_git_provider()(pr_url, incremental=self.incremental)
        self.main_language = get_main_pr_language(
            self.git_provider.get_languages(), self.git_provider.get_files()
        )
        self.pr_url = pr_url
        self.is_answer = is_answer

        if self.is_answer and not self.git_provider.is_supported("get_issue_comments"):
            raise Exception(f"Answer mode is not supported for {get_settings().config.git_provider} for now")
        self.ai_handler = AiHandler()
        self.patches_diff = None
        self.prediction = None

        answer_str, question_str = self._get_user_answers()
        self.vars = {
            "title": self.git_provider.pr.title,
            "branch": self.git_provider.get_pr_branch(),
            "description": self.git_provider.get_pr_description(),
            "language": self.main_language,
            "diff": "",  # empty diff for initial calculation
            "require_score": get_settings().pr_reviewer.require_score_review,
            "require_tests": get_settings().pr_reviewer.require_tests_review,
            "require_security": get_settings().pr_reviewer.require_security_review,
            "require_focused": get_settings().pr_reviewer.require_focused_review,
            'num_code_suggestions': get_settings().pr_reviewer.num_code_suggestions,
            'question_str': question_str,
            'answer_str': answer_str,
            "extra_instructions": get_settings().pr_reviewer.extra_instructions,
            "commit_messages_str": self.git_provider.get_commit_messages(),
        }

        self.token_handler = TokenHandler(
            self.git_provider.pr,
            self.vars,
            get_settings().pr_review_prompt.system,
            get_settings().pr_review_prompt.user
        )

    def parse_args(self, args: List[str]) -> None:
        """
        Parse the arguments passed to the PRReviewer class and set the 'incremental' attribute accordingly.

        Args:
            args: A list of arguments passed to the PRReviewer class.

        Returns:
            None
        """
        is_incremental = False
        if args and len(args) >= 1:
            arg = args[0]
            if arg == "-i":
                is_incremental = True
        self.incremental = IncrementalPR(is_incremental)

    async def run(self) -> None:
        """
        Review the pull request and generate feedback.
        """
        logging.info('Reviewing PR...')
    
        if get_settings().config.publish_output:
            self.git_provider.publish_comment("Preparing review...", is_temporary=True)
    
        await retry_with_fallback_models(self._prepare_prediction)
    
        logging.info('Preparing PR review...')
        pr_comment = self._prepare_pr_review()
    
        if get_settings().config.publish_output:
            logging.info('Pushing PR review...')
            self.git_provider.publish_comment(pr_comment)
            self.git_provider.remove_initial_comment()
        
            if get_settings().pr_reviewer.inline_code_comments:
                logging.info('Pushing inline code comments...')
                self._publish_inline_code_comments()

    async def _prepare_prediction(self, model: str) -> None:
        """
        Prepare the AI prediction for the pull request review.

        Args:
            model: A string representing the AI model to be used for the prediction.

        Returns:
            None
        """
        logging.info('Getting PR diff...')
        self.patches_diff = get_pr_diff(self.git_provider, self.token_handler, model)
        logging.info('Getting AI prediction...')
        self.prediction = await self._get_prediction(model)

    async def _get_prediction(self, model: str) -> str:
        """
        Generate an AI prediction for the pull request review.

        Args:
            model: A string representing the AI model to be used for the prediction.

        Returns:
            A string representing the AI prediction for the pull request review.
        """
        variables = copy.deepcopy(self.vars)
        variables["diff"] = self.patches_diff  # update diff

        environment = Environment(undefined=StrictUndefined)
        system_prompt = environment.from_string(get_settings().pr_review_prompt.system).render(variables)
        user_prompt = environment.from_string(get_settings().pr_review_prompt.user).render(variables)

        if get_settings().config.verbosity_level >= 2:
            logging.info(f"\nSystem prompt:\n{system_prompt}")
            logging.info(f"\nUser prompt:\n{user_prompt}")

        response, finish_reason = await self.ai_handler.chat_completion(
            model=model,
            temperature=0.2,
            system=system_prompt,
            user=user_prompt
        )

        return response

    def _prepare_pr_review(self) -> str:
        """
        Prepare the PR review by processing the AI prediction and generating a markdown-formatted text that summarizes
        the feedback.
        """
        review = self.prediction.strip()
<<<<<<< HEAD
        print(f"review: {review}")
=======

>>>>>>> a4534379
        try:
            data = json.loads(review)
        except json.decoder.JSONDecodeError:
            data = try_fix_json(review)
        print(f"data: {data}")
        # Move 'Security concerns' key to 'PR Analysis' section for better display
<<<<<<< HEAD
        if 'PR Feedback' in data and 'Security concerns' in data['PR Feedback']:
            val = data['PR Feedback']['Security concerns']
            del data['PR Feedback']['Security concerns']
            data['PR Analysis']['Security concerns'] = val

        # Filter out code suggestions that can be submitted as inline comments
        if 'PR Feedback' in data:
            if get_settings().config.git_provider != 'bitbucket' and get_settings().pr_reviewer.inline_code_comments \
                    and 'Code suggestions' in data['PR Feedback']:
                data['PR Feedback']['Code suggestions'] = [
                    d for d in data['PR Feedback']['Code suggestions']
                    if any(key not in d for key in ('relevant file', 'relevant line in file', 'suggestion content'))
                ]
                if not data['PR Feedback']['Code suggestions']:
                    del data['PR Feedback']['Code suggestions']
=======
        pr_feedback = data.get('PR Feedback', {})
        security_concerns = pr_feedback.get('Security concerns')
        if security_concerns:
            del pr_feedback['Security concerns']
            data.setdefault('PR Analysis', {})['Security concerns'] = security_concerns

        # 
        if 'Code feedback' in pr_feedback:
            code_feedback = pr_feedback['Code feedback']

            # Filter out code suggestions that can be submitted as inline comments
            if get_settings().pr_reviewer.inline_code_comments:
                del pr_feedback['Code feedback']
            else:
                for suggestion in code_feedback:
                    relevant_line_str = suggestion['relevant line'].split('\n')[0]

                    # removing '+'
                    suggestion['relevant line'] = relevant_line_str.lstrip('+').strip()

                    # try to add line numbers link to code suggestions
                    if hasattr(self.git_provider, 'generate_link_to_relevant_line_number'):
                        link = self.git_provider.generate_link_to_relevant_line_number(suggestion)
                        if link:
                            suggestion['relevant line'] = f"[{suggestion['relevant line']}]({link})"
>>>>>>> a4534379

        # Add incremental review section
        if self.incremental.is_incremental:
            last_commit_url = f"{self.git_provider.get_pr_url()}/commits/" \
                              f"{self.git_provider.incremental.first_new_commit_sha}"
            data = OrderedDict(data)
            data.update({'Incremental PR Review': {
                "⏮️ Review for commits since previous PR-Agent review": f"Starting from commit {last_commit_url}"}})
            data.move_to_end('Incremental PR Review', last=False)

        markdown_text = convert_to_markdown(data)
        user = self.git_provider.get_user_id()

        # Add help text if not in CLI mode
        if not get_settings().get("CONFIG.CLI_MODE", False):
            markdown_text += "\n### How to use\n"
            if user and '[bot]' not in user:
                markdown_text += bot_help_text(user)
            else:
                markdown_text += actions_help_text

        # Log markdown response if verbosity level is high
        if get_settings().config.verbosity_level >= 2:
            logging.info(f"Markdown response:\n{markdown_text}")

<<<<<<< HEAD
        if markdown_text == None or len(markdown_text) == 0:
            markdown_text = review
        
        print(f"markdown text: {markdown_text}")
=======
>>>>>>> a4534379
        return markdown_text

    def _publish_inline_code_comments(self) -> None:
        """
        Publishes inline comments on a pull request with code suggestions generated by the AI model.
        """
        if get_settings().pr_reviewer.num_code_suggestions == 0:
            return

        review = self.prediction.strip()
        try:
            data = json.loads(review)
        except json.decoder.JSONDecodeError:
            data = try_fix_json(review)

        comments: List[str] = []
        for suggestion in data.get('PR Feedback', {}).get('Code feedback', []):
            relevant_file = suggestion.get('relevant file', '').strip()
            relevant_line_in_file = suggestion.get('relevant line', '').strip()
            content = suggestion.get('suggestion', '')
            if not relevant_file or not relevant_line_in_file or not content:
                logging.info("Skipping inline comment with missing file/line/content")
                continue

            if self.git_provider.is_supported("create_inline_comment"):
                comment = self.git_provider.create_inline_comment(content, relevant_file, relevant_line_in_file)
                if comment:
                    comments.append(comment)
            else:
                self.git_provider.publish_inline_comment(content, relevant_file, relevant_line_in_file)

        if comments:
            self.git_provider.publish_inline_comments(comments)

    def _get_user_answers(self) -> Tuple[str, str]:
        """
        Retrieves the question and answer strings from the discussion messages related to a pull request.

        Returns:
            A tuple containing the question and answer strings.
        """
        question_str = ""
        answer_str = ""

        if self.is_answer:
            discussion_messages = self.git_provider.get_issue_comments()

            for message in discussion_messages.reversed:
                if "Questions to better understand the PR:" in message.body:
                    question_str = message.body
                elif '/answer' in message.body:
                    answer_str = message.body

                if answer_str and question_str:
                    break

        return question_str, answer_str<|MERGE_RESOLUTION|>--- conflicted
+++ resolved
@@ -161,41 +161,20 @@
         the feedback.
         """
         review = self.prediction.strip()
-<<<<<<< HEAD
-        print(f"review: {review}")
-=======
-
->>>>>>> a4534379
+
         try:
             data = json.loads(review)
         except json.decoder.JSONDecodeError:
             data = try_fix_json(review)
-        print(f"data: {data}")
+
         # Move 'Security concerns' key to 'PR Analysis' section for better display
-<<<<<<< HEAD
-        if 'PR Feedback' in data and 'Security concerns' in data['PR Feedback']:
-            val = data['PR Feedback']['Security concerns']
-            del data['PR Feedback']['Security concerns']
-            data['PR Analysis']['Security concerns'] = val
-
-        # Filter out code suggestions that can be submitted as inline comments
-        if 'PR Feedback' in data:
-            if get_settings().config.git_provider != 'bitbucket' and get_settings().pr_reviewer.inline_code_comments \
-                    and 'Code suggestions' in data['PR Feedback']:
-                data['PR Feedback']['Code suggestions'] = [
-                    d for d in data['PR Feedback']['Code suggestions']
-                    if any(key not in d for key in ('relevant file', 'relevant line in file', 'suggestion content'))
-                ]
-                if not data['PR Feedback']['Code suggestions']:
-                    del data['PR Feedback']['Code suggestions']
-=======
         pr_feedback = data.get('PR Feedback', {})
         security_concerns = pr_feedback.get('Security concerns')
         if security_concerns:
             del pr_feedback['Security concerns']
             data.setdefault('PR Analysis', {})['Security concerns'] = security_concerns
 
-        # 
+        #
         if 'Code feedback' in pr_feedback:
             code_feedback = pr_feedback['Code feedback']
 
@@ -214,7 +193,6 @@
                         link = self.git_provider.generate_link_to_relevant_line_number(suggestion)
                         if link:
                             suggestion['relevant line'] = f"[{suggestion['relevant line']}]({link})"
->>>>>>> a4534379
 
         # Add incremental review section
         if self.incremental.is_incremental:
@@ -240,13 +218,9 @@
         if get_settings().config.verbosity_level >= 2:
             logging.info(f"Markdown response:\n{markdown_text}")
 
-<<<<<<< HEAD
         if markdown_text == None or len(markdown_text) == 0:
             markdown_text = review
-        
-        print(f"markdown text: {markdown_text}")
-=======
->>>>>>> a4534379
+
         return markdown_text
 
     def _publish_inline_code_comments(self) -> None:
