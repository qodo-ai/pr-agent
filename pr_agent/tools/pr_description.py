import copy
import re
from typing import List, Tuple

from jinja2 import Environment, StrictUndefined

<<<<<<< HEAD
from pr_agent.algo.ai_handler import BaseAiHandler, AiHandler
=======
from pr_agent.algo.ai_handlers.base_ai_handler import BaseAiHandler
>>>>>>> 69a7c77a
from pr_agent.algo.pr_processing import get_pr_diff, retry_with_fallback_models
from pr_agent.algo.token_handler import TokenHandler
from pr_agent.algo.utils import load_yaml, set_custom_labels, get_user_labels
from pr_agent.config_loader import get_settings
from pr_agent.git_providers import get_git_provider
from pr_agent.git_providers.git_provider import get_main_pr_language
from pr_agent.log import get_logger


class PRDescription:
<<<<<<< HEAD
    def __init__(self, pr_url: str, args: list = None, ai_handler: BaseAiHandler = AiHandler()):
=======
    def __init__(self, pr_url: str, args: list = None, ai_handler: BaseAiHandler = None):
>>>>>>> 69a7c77a
        """
        Initialize the PRDescription object with the necessary attributes and objects for generating a PR description
        using an AI model.
        Args:
            pr_url (str): The URL of the pull request.
            args (list, optional): List of arguments passed to the PRDescription class. Defaults to None.
        """
        # Initialize the git provider and main PR language
        self.git_provider = get_git_provider()(pr_url)
        self.main_pr_language = get_main_pr_language(
            self.git_provider.get_languages(), self.git_provider.get_files()
        )
        self.pr_id = self.git_provider.get_pr_id()

        if get_settings().pr_description.enable_semantic_files_types and not self.git_provider.is_supported(
                "gfm_markdown"):
            get_logger().debug(f"Disabling semantic files types for {self.pr_id}")
            get_settings().pr_description.enable_semantic_files_types = False

        # Initialize the AI handler
        self.ai_handler = ai_handler
    
        # Initialize the variables dictionary
        self.vars = {
            "title": self.git_provider.pr.title,
            "branch": self.git_provider.get_pr_branch(),
            "description": self.git_provider.get_pr_description(full=False),
            "language": self.main_pr_language,
            "diff": "",  # empty diff for initial calculation
            "use_bullet_points": get_settings().pr_description.use_bullet_points,
            "extra_instructions": get_settings().pr_description.extra_instructions,
            "commit_messages_str": self.git_provider.get_commit_messages(),
            "enable_custom_labels": get_settings().config.enable_custom_labels,
            "custom_labels_class": "",  # will be filled if necessary in 'set_custom_labels' function
            "enable_file_walkthrough": get_settings().pr_description.enable_file_walkthrough,
            "enable_semantic_files_types": get_settings().pr_description.enable_semantic_files_types,
        }

        self.user_description = self.git_provider.get_user_description()
    
        # Initialize the token handler
        self.token_handler = TokenHandler(
            self.git_provider.pr,
            self.vars,
            get_settings().pr_description_prompt.system,
            get_settings().pr_description_prompt.user,
        )
    
        # Initialize patches_diff and prediction attributes
        self.patches_diff = None
        self.prediction = None

    async def run(self):
        """
        Generates a PR description using an AI model and publishes it to the PR.
        """

        try:
            get_logger().info(f"Generating a PR description {self.pr_id}")
            if get_settings().config.publish_output:
                self.git_provider.publish_comment("Preparing PR description...", is_temporary=True)

            await retry_with_fallback_models(self._prepare_prediction)

            get_logger().info(f"Preparing answer {self.pr_id}")
            if self.prediction:
                self._prepare_data()
            else:
                return None

            if get_settings().pr_description.enable_semantic_files_types:
                self._prepare_file_labels()

            pr_labels = []
            if get_settings().pr_description.publish_labels:
                pr_labels = self._prepare_labels()

            if get_settings().pr_description.use_description_markers:
                pr_title, pr_body = self._prepare_pr_answer_with_markers()
            else:
                pr_title, pr_body,  = self._prepare_pr_answer()
            full_markdown_description = f"## Title\n\n{pr_title}\n\n___\n{pr_body}"

            if get_settings().config.publish_output:
                get_logger().info(f"Pushing answer {self.pr_id}")
                if get_settings().pr_description.publish_description_as_comment:
                    self.git_provider.publish_comment(full_markdown_description)
                else:
                    self.git_provider.publish_description(pr_title, pr_body)
                    if get_settings().pr_description.publish_labels and self.git_provider.is_supported("get_labels"):
                        current_labels = self.git_provider.get_labels()
                        user_labels = get_user_labels(current_labels)
                        self.git_provider.publish_labels(pr_labels + user_labels)

                    if (get_settings().pr_description.final_update_message and
                            hasattr(self.git_provider, 'pr_url') and self.git_provider.pr_url):
                        latest_commit_url = self.git_provider.get_latest_commit_url()
                        if latest_commit_url:
                            self.git_provider.publish_comment(
                                f"**[PR Description]({self.git_provider.pr_url})** updated to latest commit ({latest_commit_url})")
                self.git_provider.remove_initial_comment()
        except Exception as e:
            get_logger().error(f"Error generating PR description {self.pr_id}: {e}")
        
        return ""

    async def _prepare_prediction(self, model: str) -> None:
        """
        Prepare the AI prediction for the PR description based on the provided model.

        Args:
            model (str): The name of the model to be used for generating the prediction.

        Returns:
            None

        Raises:
            Any exceptions raised by the 'get_pr_diff' and '_get_prediction' functions.

        """
        if get_settings().pr_description.use_description_markers and 'pr_agent:' not in self.user_description:
            return None

        get_logger().info(f"Getting PR diff {self.pr_id}")
        self.patches_diff = get_pr_diff(self.git_provider, self.token_handler, model)
        get_logger().info(f"Getting AI prediction {self.pr_id}")
        self.prediction = await self._get_prediction(model)

    async def _get_prediction(self, model: str) -> str:
        """
        Generate an AI prediction for the PR description based on the provided model.

        Args:
            model (str): The name of the model to be used for generating the prediction.

        Returns:
            str: The generated AI prediction.
        """
        variables = copy.deepcopy(self.vars)
        variables["diff"] = self.patches_diff  # update diff

        environment = Environment(undefined=StrictUndefined)
        set_custom_labels(variables)
        system_prompt = environment.from_string(get_settings().pr_description_prompt.system).render(variables)
        user_prompt = environment.from_string(get_settings().pr_description_prompt.user).render(variables)

        if get_settings().config.verbosity_level >= 2:
            get_logger().info(f"\nSystem prompt:\n{system_prompt}")
            get_logger().info(f"\nUser prompt:\n{user_prompt}")

        response, finish_reason = await self.ai_handler.chat_completion(
            model=model,
            temperature=0.2,
            system=system_prompt,
            user=user_prompt
        )

        if get_settings().config.verbosity_level >= 2:
            get_logger().info(f"\nAI response:\n{response}")

        return response

    def _prepare_data(self):
        # Load the AI prediction data into a dictionary
        self.data = load_yaml(self.prediction.strip())

        if get_settings().pr_description.add_original_user_description and self.user_description:
            self.data["User Description"] = self.user_description


    def _prepare_labels(self) -> List[str]:
        pr_types = []

        # If the 'PR Type' key is present in the dictionary, split its value by comma and assign it to 'pr_types'
        if 'labels' in self.data:
            if type(self.data['labels']) == list:
                pr_types = self.data['labels']
            elif type(self.data['labels']) == str:
                pr_types = self.data['labels'].split(',')
        elif 'type' in self.data:
            if type(self.data['type']) == list:
                pr_types = self.data['type']
            elif type(self.data['type']) == str:
                pr_types = self.data['type'].split(',')
        return pr_types

    def _prepare_pr_answer_with_markers(self) -> Tuple[str, str]:
        get_logger().info(f"Using description marker replacements {self.pr_id}")
        title = self.vars["title"]
        body = self.user_description
        if get_settings().pr_description.include_generated_by_header:
            ai_header = f"### 🤖 Generated by PR Agent at {self.git_provider.last_commit_id.sha}\n\n"
        else:
            ai_header = ""

        ai_type = self.data.get('type')
        if ai_type and not re.search(r'<!--\s*pr_agent:type\s*-->', body):
            pr_type = f"{ai_header}{ai_type}"
            body = body.replace('pr_agent:type', pr_type)

        ai_summary = self.data.get('description')
        if ai_summary and not re.search(r'<!--\s*pr_agent:summary\s*-->', body):
            summary = f"{ai_header}{ai_summary}"
            body = body.replace('pr_agent:summary', summary)

        if not re.search(r'<!--\s*pr_agent:walkthrough\s*-->', body):
            ai_walkthrough = self.data.get('PR Main Files Walkthrough')
            if ai_walkthrough:
                walkthrough = str(ai_header)
                for file in ai_walkthrough:
                    filename = file['filename'].replace("'", "`")
                    description = file['changes in file'].replace("'", "`")
                    walkthrough += f'- `{filename}`: {description}\n'

                body = body.replace('pr_agent:walkthrough', walkthrough)

        return title, body

    def _prepare_pr_answer(self) -> Tuple[str, str]:
        """
        Prepare the PR description based on the AI prediction data.

        Returns:
        - title: a string containing the PR title.
        - pr_body: a string containing the PR description body in a markdown format.
        """

        # Iterate over the dictionary items and append the key and value to 'markdown_text' in a markdown format
        markdown_text = ""
        # Don't display 'PR Labels'
        if 'labels' in self.data and self.git_provider.is_supported("get_labels"):
            self.data.pop('labels')
        if not get_settings().pr_description.enable_pr_type:
            self.data.pop('type')
        for key, value in self.data.items():
            markdown_text += f"## {key}\n\n"
            markdown_text += f"{value}\n\n"

        # Remove the 'PR Title' key from the dictionary
        ai_title = self.data.pop('title', self.vars["title"])
        if get_settings().pr_description.keep_original_user_title:
            # Assign the original PR title to the 'title' variable
            title = self.vars["title"]
        else:
            # Assign the value of the 'PR Title' key to 'title' variable
            title = ai_title

        # Iterate over the remaining dictionary items and append the key and value to 'pr_body' in a markdown format,
        # except for the items containing the word 'walkthrough'
        pr_body = ""
        for idx, (key, value) in enumerate(self.data.items()):
            if key == 'pr_files':
                value = self.file_label_dict
                key_publish = "PR changes walkthrough"
            else:
                key_publish = key.rstrip(':').replace("_", " ").capitalize()
            pr_body += f"## {key_publish}\n"
            if 'walkthrough' in key.lower():
                if self.git_provider.is_supported("gfm_markdown"):
                    pr_body += "<details> <summary>files:</summary>\n\n"
                for file in value:
                    filename = file['filename'].replace("'", "`")
                    description = file['changes_in_file']
                    pr_body += f'- `{filename}`: {description}\n'
                if self.git_provider.is_supported("gfm_markdown"):
                    pr_body += "</details>\n"
            elif 'pr_files' in key.lower():
                pr_body = self.process_pr_files_prediction(pr_body, value)
            else:
                # if the value is a list, join its items by comma
                if isinstance(value, list):
                    value = ', '.join(v for v in value)
                pr_body += f"{value}\n"
            if idx < len(self.data) - 1:
                pr_body += "\n___\n"

        if get_settings().config.verbosity_level >= 2:
            get_logger().info(f"title:\n{title}\n{pr_body}")

        return title, pr_body

    def _prepare_file_labels(self):
        self.file_label_dict = {}
        for file in self.data['pr_files']:
            try:
                filename = file['filename'].replace("'", "`").replace('"', '`')
                changes_summary = file['changes_summary']
                label = file['label']
                if label not in self.file_label_dict:
                    self.file_label_dict[label] = []
                self.file_label_dict[label].append((filename, changes_summary))
            except Exception as e:
                get_logger().error(f"Error preparing file label dict {self.pr_id}: {e}")
                pass

    def process_pr_files_prediction(self, pr_body, value):
        if not self.git_provider.is_supported("gfm_markdown"):
            get_logger().info(f"Disabling semantic files types for {self.pr_id} since gfm_markdown is not supported")
            return pr_body

        try:
            pr_body += "<table>"
            header = f"Relevant files"
            delta = 65
            header += "&nbsp; " * delta
            pr_body += f"""<thead><tr><th></th><th>{header}</th></tr></thead>"""
            pr_body += """<tbody>"""
            for semantic_label in value.keys():
                s_label = semantic_label.strip("'").strip('"')
                pr_body += f"""<tr><td><strong>{s_label.capitalize()}</strong></td>"""
                list_tuples = value[semantic_label]
                pr_body += f"""<td><details><summary>{len(list_tuples)} files</summary><table>"""
                for filename, file_change_description in list_tuples:
                    filename = filename.replace("'", "`")
                    filename_publish = filename.split("/")[-1]
                    filename_publish = f"{filename_publish}"
                    if len(filename_publish) < (delta - 5):
                        filename_publish += "&nbsp; " * ((delta - 5) - len(filename_publish))
                    diff_plus_minus = ""
                    diff_files = self.git_provider.diff_files
                    for f in diff_files:
                        if f.filename.lower() == filename.lower():
                            num_plus_lines = f.num_plus_lines
                            num_minus_lines = f.num_minus_lines
                            diff_plus_minus += f"+{num_plus_lines}/-{num_minus_lines}"
                            break

                    # try to add line numbers link to code suggestions
                    link = ""
                    if hasattr(self.git_provider, 'get_line_link'):
                        filename = filename.strip()
                        link = self.git_provider.get_line_link(filename, relevant_line_start=-1)

                    file_change_description = self._insert_br_after_x_chars(file_change_description, x=(delta - 5))
                    pr_body += f"""
<tr>
  <td>
    <details>
      <summary><strong>{filename_publish}</strong></summary>
      <ul>
        {filename}<br><br>
        <strong>{file_change_description}</strong>
      </ul>
    </details>
  </td>
  <td><a href="{link}"> {diff_plus_minus}</a></td>

</tr>                    
"""
                pr_body += """</table></details></td></tr>"""
            pr_body += """</tr></tbody></table>"""

        except Exception as e:
            get_logger().error(f"Error processing pr files to markdown {self.pr_id}: {e}")
            pass
        return pr_body

    def _insert_br_after_x_chars(self, text, x=70):
        """
        Insert <br> into a string after a word that increases its length above x characters.
        """
        if len(text) < x:
            return text

        words = text.split(' ')
        new_text = ""
        current_length = 0

        for word in words:
            # Check if adding this word exceeds x characters
            if current_length + len(word) > x:
                new_text += "<br>"  # Insert line break
                current_length = 0  # Reset counter

            # Add the word to the new text
            new_text += word + " "
            current_length += len(word) + 1  # Add 1 for the space

        return new_text.strip()  # Remove trailing space<|MERGE_RESOLUTION|>--- conflicted
+++ resolved
@@ -4,11 +4,7 @@
 
 from jinja2 import Environment, StrictUndefined
 
-<<<<<<< HEAD
-from pr_agent.algo.ai_handler import BaseAiHandler, AiHandler
-=======
 from pr_agent.algo.ai_handlers.base_ai_handler import BaseAiHandler
->>>>>>> 69a7c77a
 from pr_agent.algo.pr_processing import get_pr_diff, retry_with_fallback_models
 from pr_agent.algo.token_handler import TokenHandler
 from pr_agent.algo.utils import load_yaml, set_custom_labels, get_user_labels
@@ -19,11 +15,7 @@
 
 
 class PRDescription:
-<<<<<<< HEAD
-    def __init__(self, pr_url: str, args: list = None, ai_handler: BaseAiHandler = AiHandler()):
-=======
     def __init__(self, pr_url: str, args: list = None, ai_handler: BaseAiHandler = None):
->>>>>>> 69a7c77a
         """
         Initialize the PRDescription object with the necessary attributes and objects for generating a PR description
         using an AI model.
